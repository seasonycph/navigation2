--- conflicted
+++ resolved
@@ -228,8 +228,6 @@
    */
   double findDirectionChange(const geometry_msgs::msg::PoseStamped & pose);
 
-<<<<<<< HEAD
-=======
   /**
    * @brief Callback executed when a parameter change is detected
    * @param event ParameterEvent message
@@ -238,7 +236,6 @@
   dynamicParametersCallback(std::vector<rclcpp::Parameter> parameters);
 
   rclcpp_lifecycle::LifecycleNode::WeakPtr node_;
->>>>>>> 0f6f49a3
   std::shared_ptr<tf2_ros::Buffer> tf_;
   std::string plugin_name_;
   std::shared_ptr<nav2_costmap_2d::Costmap2DROS> costmap_ros_;
