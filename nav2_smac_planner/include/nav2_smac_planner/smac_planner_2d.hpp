--- conflicted
+++ resolved
@@ -93,12 +93,8 @@
    * @brief Callback executed when a parameter change is detected
    * @param event ParameterEvent message
    */
-<<<<<<< HEAD
-  void on_parameter_event_callback(const rcl_interfaces::msg::ParameterEvent::SharedPtr event);
-=======
   rcl_interfaces::msg::SetParametersResult
   dynamicParametersCallback(std::vector<rclcpp::Parameter> parameters);
->>>>>>> 0f6f49a3
 
   std::unique_ptr<AStarAlgorithm<Node2D>> _a_star;
   GridCollisionChecker _collision_checker;
@@ -123,14 +119,8 @@
   std::mutex _mutex;
   rclcpp_lifecycle::LifecycleNode::WeakPtr _node;
 
-<<<<<<< HEAD
-  // Subscription for parameter change
-  rclcpp::AsyncParametersClient::SharedPtr _parameters_client;
-  rclcpp::Subscription<rcl_interfaces::msg::ParameterEvent>::SharedPtr _parameter_event_sub;
-=======
   // Dynamic parameters handler
   rclcpp::node_interfaces::OnSetParametersCallbackHandle::SharedPtr dyn_params_handler_;
->>>>>>> 0f6f49a3
 };
 
 }  // namespace nav2_smac_planner
